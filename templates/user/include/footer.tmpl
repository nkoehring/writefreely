{{define "footer"}}
	{{template "foot" .}}
	{{template "body-end" .}}
{{end}}
{{define "foot"}}
	</div>
	<footer>
		<hr />
		<nav>
			<a class="home" href="/">{{.SiteName}}</a>
			{{if not .SingleUser}}<a href="/about">about</a>{{end}}
			{{if and (not .SingleUser) .LocalTimeline}}<a href="/read">reader</a>{{end}}
			<a href="https://writefreely.org/guide/{{.OfficialVersion}}" target="guide">writer's guide</a>
<<<<<<< HEAD
			<a href="/privacy">privacy</a>
			{{if .WFModesty}}
			<p style="font-size: 0.9em">powered by <a href="https://writefreely.org">writefreely</a></p>
			{{else}}
=======
			{{if not .SingleUser}}<a href="/privacy">privacy</a>{{end}}
>>>>>>> adfcc822
			<a href="https://writefreely.org">writefreely {{.Version}}</a>
			{{end}}
		</nav>
	</footer>

	<script type="text/javascript">
	try { // Google Fonts
	  WebFontConfig = {
		custom: { families: [ 'Lora:400,700:latin' ], urls: [ '/css/fonts.css' ] }
	  };
	  (function() {
		var wf = document.createElement('script');
		wf.src = '/js/webfont.js';
		wf.type = 'text/javascript';
		wf.async = 'true';
		var s = document.getElementsByTagName('script')[0];
		s.parentNode.insertBefore(wf, s);
	  })();
	} catch (e) { /* ¯\_(ツ)_/¯ */ }
	</script>
{{end}}
{{define "body-end"}}</body>
</html>{{end}}<|MERGE_RESOLUTION|>--- conflicted
+++ resolved
@@ -11,14 +11,10 @@
 			{{if not .SingleUser}}<a href="/about">about</a>{{end}}
 			{{if and (not .SingleUser) .LocalTimeline}}<a href="/read">reader</a>{{end}}
 			<a href="https://writefreely.org/guide/{{.OfficialVersion}}" target="guide">writer's guide</a>
-<<<<<<< HEAD
-			<a href="/privacy">privacy</a>
-			{{if .WFModesty}}
+			{{if not .SingleUser}}<a href="/privacy">privacy</a>{{end}}
+      {{if .WFModesty}}
 			<p style="font-size: 0.9em">powered by <a href="https://writefreely.org">writefreely</a></p>
 			{{else}}
-=======
-			{{if not .SingleUser}}<a href="/privacy">privacy</a>{{end}}
->>>>>>> adfcc822
 			<a href="https://writefreely.org">writefreely {{.Version}}</a>
 			{{end}}
 		</nav>
